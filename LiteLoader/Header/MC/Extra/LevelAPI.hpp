--- conflicted
+++ resolved
@@ -62,7 +62,6 @@
         }
     };
 
-<<<<<<< HEAD
     LIAPI static BlockSource* getBlockSource(int dimid);
     LIAPI static BlockSource* getBlockSource(Actor* actor);
     LIAPI static Actor* getDamageSourceEntity(ActorDamageSource* ads);
@@ -78,12 +77,8 @@
     LIAPI static bool runcmd(const string& cmd);
     LIAPI static std::vector<Player*> getAllPlayers();
     LIAPI static ItemStack* getItemStackFromId(short a2 = 0, int a3 = 0);
-=======
-    LIAPI static bool runcmdAs(Player* pl, const string& cmd);
-    LIAPI static std::pair<bool, string> runcmdEx(const string& cmd);
-    LIAPI static bool runcmd(const string& cmd);
-
->>>>>>> c7dff8ac
+    LIAPI static bool breakNaturally(BlockSource*,BlockPos&, ItemStack* a3);
+    LIAPI static ItemStack* getItemStackFromId(short a2 = 0, int a3 = 0);
     /*
 * Wrappers for Muti-Vftable Class
 inline void _checkUserStorage() {
