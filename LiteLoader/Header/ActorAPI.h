#pragma once
#include "Global.h"
#include <MCApi/Actor.hpp>
class Actor;
class UserEntityIdentifierComponent;

struct ActorObj : public Actor {
    LIAPI UserEntityIdentifierComponent* getUserEntityIdentifierComponent();
    LIAPI bool isSimulatedPlayer();
<<<<<<< HEAD
    LIAPI  bool isPlayer();
    LIAPI std::string getEntityTypeName();
    LIAPI bool ActorObj::hurtEntity(int damage);
=======
    LIAPI bool isPlayer();
    LIAPI std::string getEntityTypeName();
    LIAPI bool hurtEntity(int damage);
>>>>>>> 06944d7c
    LIAPI Vec2* getDirction();
};<|MERGE_RESOLUTION|>--- conflicted
+++ resolved
@@ -1,20 +1,16 @@
 #pragma once
 #include "Global.h"
-#include <MCApi/Actor.hpp>
+
 class Actor;
+class Player;
+class NetworkIdentifier;
 class UserEntityIdentifierComponent;
 
 struct ActorObj : public Actor {
     LIAPI UserEntityIdentifierComponent* getUserEntityIdentifierComponent();
     LIAPI bool isSimulatedPlayer();
-<<<<<<< HEAD
-    LIAPI  bool isPlayer();
-    LIAPI std::string getEntityTypeName();
-    LIAPI bool ActorObj::hurtEntity(int damage);
-=======
     LIAPI bool isPlayer();
     LIAPI std::string getEntityTypeName();
     LIAPI bool hurtEntity(int damage);
->>>>>>> 06944d7c
     LIAPI Vec2* getDirction();
 };