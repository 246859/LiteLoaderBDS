#pragma once
#include <string>
<<<<<<< HEAD
#include <cstdarg>
#include <iostream>

/////////////////////////////////////////
// Usage:
// 
//   using namespace Logger;
// 
//   Info() << "hello" << 77 << endl;
//   Info("hello,", string("alex"), 3) << endl;
//   Info().printf("%s, %d\n","alex", 3);
// 
// [Log, Info, Warn, Error, Fatal]
// 
/////////////////////////////////////////

std::string GetCurrentDateTimeStr();

namespace Logger
{
    class Log
    {
    public:
        Log() = default;

        Log(const Log&) = delete;

        template <class T>
        Log(T value) {
            std::cout << value;
        }

        template <class T, class... Args>
        Log(T value, Args... args) {
            std::cout << value;
            Log(args...);
        }

        Log& printf(const char* format, ...) {
            va_list args;
            va_start(args, format);
            vprintf(format, args);
            va_end(args);
            return *this;
        }

        Log& flush() {
            std::cout << std::flush;
            return *this;
        }

        template <typename T>
        Log& operator<<(T value) {
            std::cout << value;
            return *this;
        }

        Log& operator<<(void (*obj)(Log&)) {
            obj(*this);
            return *this;
        }
    };

    inline void endl(Log& logger) {
        logger << '\n';
        logger.flush();
    }

	class Info
	{
	public:
		Info()
		{
            std::cout << "[" << GetCurrentDateTimeStr() << " Info] ";
		}

        Info(const Info&) = delete;

        template <class T>
        Info(T value)
        {
            std::cout << value;
        }

        template <class T, class... Args>
        Info(T value, Args... args)
        {
            std::cout << value;
            Info(args...);
        }

		Info& printf(const char* format, ...)
        {
            va_list args;
            va_start(args, format);
            vprintf(format, args);
            va_end(args);
            return *this;
        }

        Info& flush() {
            std::cout << std::flush;
            return *this;
        }

		template <typename T>
        Info& operator<<(T value)
		{
            std::cout << value;
            return *this;
        }

        Info& operator<<(void (*obj)(Info&)) {
            obj(*this);
            return *this;
        }
    };

    inline void endl(Info& logger) {
        logger << '\n';
        logger.flush();
    }

    class Warn {
    public:
        Warn() {
            std::cout << "[" << GetCurrentDateTimeStr() << " Warning] ";
        }

        Warn(const Warn&) = delete;

        template <class T>
        Warn(T value) {
            std::cout << value;
        }

        template <class T, class... Args>
        Warn(T value, Args... args) {
            std::cout << value;
            Warn(args...);
        }

        Warn& printf(const char* format, ...) {
            va_list args;
            va_start(args, format);
            vprintf(format, args);
            va_end(args);
            return *this;
        }

        Warn& flush() {
            std::cout << std::flush;
            return *this;
        }

        template <typename T>
        Warn& operator<<(T value) {
            std::cout << value;
            return *this;
        }

        Warn& operator<<(void (*obj)(Warn&)) {
            obj(*this);
            return *this;
        }
    };

    inline void endl(Warn& logger) {
        logger << '\n';
        logger.flush();
    }

    class Error {
    public:
        Error() {
            std::cout << "[" << GetCurrentDateTimeStr() << " Error] ";
        }

        Error(const Error&) = delete;

        template <class T>
        Error(T value) {
            std::cout << value;
        }

        template <class T, class... Args>
        Error(T value, Args... args) {
            std::cout << value;
            Error(args...);
        }

        Error& printf(const char* format, ...) {
            va_list args;
            va_start(args, format);
            vprintf(format, args);
            va_end(args);
            return *this;
        }

        Error& flush() {
            std::cout << std::flush;
            return *this;
        }

        template <typename T>
        Error& operator<<(T value) {
            std::cout << value;
            return *this;
        }

        Error& operator<<(void (*obj)(Error&)) {
            obj(*this);
            return *this;
        }
    };

    inline void endl(Error& logger) {
        logger << '\n';
        logger.flush();
    }

    class Fatal {
    public:
        Fatal() {
            std::cout << "[" << GetCurrentDateTimeStr() << " FATAL] ";
        }

        Fatal(const Fatal&) = delete;

        template <class T>
        Fatal(T value) {
            std::cout << value;
        }

        template <class T, class... Args>
        Fatal(T value, Args... args) {
            std::cout << value;
            Fatal(args...);
        }

        Fatal& printf(const char* format, ...) {
            va_list args;
            va_start(args, format);
            vprintf(format, args);
            va_end(args);
            return *this;
        }

        Fatal& flush() {
            std::cout << std::flush;
            return *this;
        }

        template <typename T>
        Fatal& operator<<(T value) {
            std::cout << value;
            return *this;
        }

        Fatal& operator<<(void (*obj)(Fatal&)) {
            obj(*this);
            return *this;
        }
    };

    inline void endl(Fatal& logger) {
        logger << '\n';
        logger.flush();
    }
} // namespace Logger
=======
#include <ctime>
#include <fmt/color.h>
#include <fmt/core.h>
#include <fmt/os.h>
#include <fmt/chrono.h>
#include <Utils/CsLock.h>
#include <fstream>

LIAPI extern CsLock Lock;

namespace Logger 
{
    template <typename... Args>
    LIAPI void log(const std::string& format_str, const Args&... args);

    template <typename... Args>
    LIAPI void log(const char* format_str, const Args&... args);


    template <typename... Args>
    LIAPI void info(const std::string& format_str, const Args&... args);

    template <typename... Args>
    LIAPI void info(const char* format_str, const Args&... args);


    template <typename... Args>
    LIAPI void warn(const std::string& format_str, const Args&... args);

    template <typename... Args>
    LIAPI void warn(const char* format_str, const Args&... args);


    template <typename... Args>
    LIAPI void error(const std::string& format_str, const Args&... args);

    template <typename... Args>
    LIAPI void error(const char* format_str, const Args&... args);
}























template <typename... Args>
void Logger::log(const std::string& format_str, const Args&... args) {
    std::string tmp = fmt::format("{}\n", fmt::format(format_str, args...));
    Lock.lock();
    fmt::print(tmp);
    /* if (LogFile) {
        *LogFile << tmp;
        LogFile->flush();
    }*/
    Lock.unlock();
}

template <typename... Args>
void Logger::log(const char* format_str, const Args&... args) {
    std::string tmp = fmt::format("{}\n", fmt::format(format_str, args...));
    Lock.lock();
    fmt::print(tmp);
    /* if (LogFile) {
        *LogFile << tmp;
        LogFile->flush();
    }*/
    Lock.unlock();
}

template <typename... Args>
void Logger::info(const std::string& format_str, const Args&... args) {
    auto        ti  = _time64(0);
    std::string tmp = fmt::format("[{:%Y-%m-%d %H:%M:%S:%MS} INFO] {}\n", *_localtime64(&ti), fmt::format(format_str, args...));
    Lock.lock();
    fmt::print(tmp);
    /* if (LogFile) {
        *LogFile << tmp;
        LogFile->flush();
    }*/
    Lock.unlock();
}

template <typename... Args>
void Logger::info(const char* format_str, const Args&... args) {
    auto        ti  = _time64(0);
    std::string tmp = fmt::format("[{:%Y-%m-%d %H:%M:%S:%MS} INFO] {}\n", *_localtime64(&ti), fmt::format(format_str, args...));
    Lock.lock();
    fmt::print(tmp);
    /* if (LogFile) {
        *LogFile << tmp;
        LogFile->flush();
    }*/
    Lock.unlock();
}

template <typename... Args>
void Logger::error(const std::string& format_str, const Args&... args) {
    auto        ti  = _time64(0);
    std::string tmp = fmt::format("[{:%Y-%m-%d %H:%M:%S:%MS} ERROR] {}\n", *_localtime64(&ti), fmt::format(format_str, args...));
    Lock.lock();
    fmt::print(fmt::fg(fmt::color::red) | fmt::emphasis::bold, tmp);
    /* if (LogFile) {
        *LogFile << tmp;
        LogFile->flush();
    }*/
    Lock.unlock();
}

template <typename... Args>
void Logger::error(const char* format_str, const Args&... args) {
    auto        ti  = _time64(0);
    std::string tmp = fmt::format("[{:%Y-%m-%d %H:%M:%S:%MS} ERROR] {}\n", *_localtime64(&ti), fmt::format(format_str, args...));
    Lock.lock();
    fmt::print(fmt::fg(fmt::color::red) | fmt::emphasis::bold, tmp);
    /* if (LogFile) {
        *LogFile << tmp;
        LogFile->flush();
    }*/
    Lock.unlock();
}

template <typename... Args>
void Logger::warn(const std::string& format_str, const Args&... args) {
    auto        ti  = _time64(0);
    std::string tmp = fmt::format("[{:%Y-%m-%d %H:%M:%S:%MS} WARN] {}\n", *_localtime64(&ti), fmt::format(format_str, args...));
    Lock.lock();
    fmt::print(fmt::fg(fmt::color::yellow) | fmt::emphasis::bold, tmp);
    /* if (LogFile) {
        *LogFile << tmp;
        LogFile->flush();
    }*/
    Lock.unlock();
}

template <typename... Args>
void Logger::warn(const char* format_str, const Args&... args) {
    auto ti = _time64(0);
    std::string tmp = fmt::format("[{:%Y-%m-%d %H:%M:%S:%MS} WARN] {}\n", *_localtime64(&ti), fmt::format(format_str, args...));
    Lock.lock();
    fmt::print(fmt::fg(fmt::color::yellow) | fmt::emphasis::bold, tmp);
    /* if (LogFile) {
        *LogFile << tmp;
        LogFile->flush();
    }*/
    Lock.unlock();
}
>>>>>>> a73860c2
<|MERGE_RESOLUTION|>--- conflicted
+++ resolved
@@ -1,6 +1,5 @@
 #pragma once
 #include <string>
-<<<<<<< HEAD
 #include <cstdarg>
 #include <iostream>
 
@@ -270,169 +269,4 @@
         logger << '\n';
         logger.flush();
     }
-} // namespace Logger
-=======
-#include <ctime>
-#include <fmt/color.h>
-#include <fmt/core.h>
-#include <fmt/os.h>
-#include <fmt/chrono.h>
-#include <Utils/CsLock.h>
-#include <fstream>
-
-LIAPI extern CsLock Lock;
-
-namespace Logger 
-{
-    template <typename... Args>
-    LIAPI void log(const std::string& format_str, const Args&... args);
-
-    template <typename... Args>
-    LIAPI void log(const char* format_str, const Args&... args);
-
-
-    template <typename... Args>
-    LIAPI void info(const std::string& format_str, const Args&... args);
-
-    template <typename... Args>
-    LIAPI void info(const char* format_str, const Args&... args);
-
-
-    template <typename... Args>
-    LIAPI void warn(const std::string& format_str, const Args&... args);
-
-    template <typename... Args>
-    LIAPI void warn(const char* format_str, const Args&... args);
-
-
-    template <typename... Args>
-    LIAPI void error(const std::string& format_str, const Args&... args);
-
-    template <typename... Args>
-    LIAPI void error(const char* format_str, const Args&... args);
-}
-
-
-
-
-
-
-
-
-
-
-
-
-
-
-
-
-
-
-
-
-
-
-
-template <typename... Args>
-void Logger::log(const std::string& format_str, const Args&... args) {
-    std::string tmp = fmt::format("{}\n", fmt::format(format_str, args...));
-    Lock.lock();
-    fmt::print(tmp);
-    /* if (LogFile) {
-        *LogFile << tmp;
-        LogFile->flush();
-    }*/
-    Lock.unlock();
-}
-
-template <typename... Args>
-void Logger::log(const char* format_str, const Args&... args) {
-    std::string tmp = fmt::format("{}\n", fmt::format(format_str, args...));
-    Lock.lock();
-    fmt::print(tmp);
-    /* if (LogFile) {
-        *LogFile << tmp;
-        LogFile->flush();
-    }*/
-    Lock.unlock();
-}
-
-template <typename... Args>
-void Logger::info(const std::string& format_str, const Args&... args) {
-    auto        ti  = _time64(0);
-    std::string tmp = fmt::format("[{:%Y-%m-%d %H:%M:%S:%MS} INFO] {}\n", *_localtime64(&ti), fmt::format(format_str, args...));
-    Lock.lock();
-    fmt::print(tmp);
-    /* if (LogFile) {
-        *LogFile << tmp;
-        LogFile->flush();
-    }*/
-    Lock.unlock();
-}
-
-template <typename... Args>
-void Logger::info(const char* format_str, const Args&... args) {
-    auto        ti  = _time64(0);
-    std::string tmp = fmt::format("[{:%Y-%m-%d %H:%M:%S:%MS} INFO] {}\n", *_localtime64(&ti), fmt::format(format_str, args...));
-    Lock.lock();
-    fmt::print(tmp);
-    /* if (LogFile) {
-        *LogFile << tmp;
-        LogFile->flush();
-    }*/
-    Lock.unlock();
-}
-
-template <typename... Args>
-void Logger::error(const std::string& format_str, const Args&... args) {
-    auto        ti  = _time64(0);
-    std::string tmp = fmt::format("[{:%Y-%m-%d %H:%M:%S:%MS} ERROR] {}\n", *_localtime64(&ti), fmt::format(format_str, args...));
-    Lock.lock();
-    fmt::print(fmt::fg(fmt::color::red) | fmt::emphasis::bold, tmp);
-    /* if (LogFile) {
-        *LogFile << tmp;
-        LogFile->flush();
-    }*/
-    Lock.unlock();
-}
-
-template <typename... Args>
-void Logger::error(const char* format_str, const Args&... args) {
-    auto        ti  = _time64(0);
-    std::string tmp = fmt::format("[{:%Y-%m-%d %H:%M:%S:%MS} ERROR] {}\n", *_localtime64(&ti), fmt::format(format_str, args...));
-    Lock.lock();
-    fmt::print(fmt::fg(fmt::color::red) | fmt::emphasis::bold, tmp);
-    /* if (LogFile) {
-        *LogFile << tmp;
-        LogFile->flush();
-    }*/
-    Lock.unlock();
-}
-
-template <typename... Args>
-void Logger::warn(const std::string& format_str, const Args&... args) {
-    auto        ti  = _time64(0);
-    std::string tmp = fmt::format("[{:%Y-%m-%d %H:%M:%S:%MS} WARN] {}\n", *_localtime64(&ti), fmt::format(format_str, args...));
-    Lock.lock();
-    fmt::print(fmt::fg(fmt::color::yellow) | fmt::emphasis::bold, tmp);
-    /* if (LogFile) {
-        *LogFile << tmp;
-        LogFile->flush();
-    }*/
-    Lock.unlock();
-}
-
-template <typename... Args>
-void Logger::warn(const char* format_str, const Args&... args) {
-    auto ti = _time64(0);
-    std::string tmp = fmt::format("[{:%Y-%m-%d %H:%M:%S:%MS} WARN] {}\n", *_localtime64(&ti), fmt::format(format_str, args...));
-    Lock.lock();
-    fmt::print(fmt::fg(fmt::color::yellow) | fmt::emphasis::bold, tmp);
-    /* if (LogFile) {
-        *LogFile << tmp;
-        LogFile->flush();
-    }*/
-    Lock.unlock();
-}
->>>>>>> a73860c2
+} // namespace Logger