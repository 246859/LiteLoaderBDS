#include "Global.h"
#include "ItemAPI.h"
#include "MCAPI/Item.hpp"
#include "MCApi/itemstack.hpp"
#include "MCApi/spawner.hpp"
#include "MCApi/level.hpp"
#include <string>
#include <vector>
#include <Header/LevelAPI.h>
#include "NBTAPI.h"
using namespace std;

LIAPI ItemStack* ItemStackObj::create() {
    try {
        ItemStack* a    = (ItemStack*)new char[272];
        ItemStack* item = SymCall("??0ItemStack@@QEAA@XZ", ItemStack*, ItemStack*)(a);
        return item;
    } catch (...) {
        return nullptr;
    }
}

LIAPI ItemStack* ItemStackObj::create(Tag* tag) {
    ItemStack* item = create();
    if (!item)
        return nullptr;
    tag->setItem(item);
    return item;
}

LIAPI ItemStack* ItemStackObj::create(std::string type, int count) {
    Tag* nbt = Tag::createTag(Tag::Type::Compound);
    nbt->putByte("WasPickedUp", 0);
    nbt->putShort("Damage", 0);
    nbt->putString("Name", type);
    nbt->putByte("Count", count);
    return create(nbt);
}


LIAPI ItemStack* ItemStackObj::clone() {
    ItemStack* a = (ItemStack*)new char[272];
    *a = ((ItemStack*)this)->clone();
    return a;
}
<<<<<<< HEAD
class Spawner;
LIAPI ItemActor* ItemStackObj::spawnItemByItemStack(const FloatVec4& pos) {
    try {
        Spawner* sp = SymCall("?getSpawner@Level@@UEBAAEAVSpawner@@XZ", Spawner*, Level*)(LocateService<Level>());
        Vec3   vec{pos.x, pos.y, pos.z};
        ItemActor* ac = sp->spawnItem(*LevelObj::getBlockSource(pos.dim), *this, nullptr, vec, 0);
        return ac;
    } catch (...) {
        return nullptr;
    }
}
=======
>>>>>>> 06944d7c

LIAPI string ItemStackObj::getName() {
    if (this->isNull())
        return "";
    return this->getName();
}

LIAPI string ItemStackObj::getCustomName() {
    if (this->isNull())
        return "";
    return ((ItemStack*)this)->getCustomName();
}

LIAPI std::string ItemStackObj::getTypeName() {
    if (this->isNull())
        return "";
    return ((ItemStack*)this)->getItem()->getSerializedName();
}

LIAPI int ItemStackObj::getAux() {
    if (this->isNull())
        return 0;
    return ((ItemStack*)this)->getAuxValue();
}

LIAPI int ItemStackObj::getCount() {
    if (this->isNull())
        return 0;
    return *((char*)this + 34); // LevelContainerModel::_getContainer
}
/*
bool ItemStackObj::setItem(ItemStack* oldItem, ItemStack* newItem) {
    Tag* nbt = Tag::fromItem(newItem);
    nbt->setItem(oldItem);
    return true;
}
*/


LIAPI bool ItemStackObj::setLore(vector<string> lores) {
    if (this->isNull())
        return false;
    this->setCustomLore(lores);
    return true;
}<|MERGE_RESOLUTION|>--- conflicted
+++ resolved
@@ -10,7 +10,7 @@
 #include "NBTAPI.h"
 using namespace std;
 
-LIAPI ItemStack* ItemStackObj::create() {
+ItemStack* ItemStackObj::create() {
     try {
         ItemStack* a    = (ItemStack*)new char[272];
         ItemStack* item = SymCall("??0ItemStack@@QEAA@XZ", ItemStack*, ItemStack*)(a);
@@ -20,7 +20,7 @@
     }
 }
 
-LIAPI ItemStack* ItemStackObj::create(Tag* tag) {
+ItemStack* ItemStackObj::create(Tag* tag) {
     ItemStack* item = create();
     if (!item)
         return nullptr;
@@ -28,7 +28,7 @@
     return item;
 }
 
-LIAPI ItemStack* ItemStackObj::create(std::string type, int count) {
+ItemStack* ItemStackObj::create(std::string type, int count) {
     Tag* nbt = Tag::createTag(Tag::Type::Compound);
     nbt->putByte("WasPickedUp", 0);
     nbt->putShort("Damage", 0);
@@ -38,51 +38,37 @@
 }
 
 
-LIAPI ItemStack* ItemStackObj::clone() {
+ItemStack* ItemStackObj::clone() {
     ItemStack* a = (ItemStack*)new char[272];
     *a = ((ItemStack*)this)->clone();
     return a;
 }
-<<<<<<< HEAD
-class Spawner;
-LIAPI ItemActor* ItemStackObj::spawnItemByItemStack(const FloatVec4& pos) {
-    try {
-        Spawner* sp = SymCall("?getSpawner@Level@@UEBAAEAVSpawner@@XZ", Spawner*, Level*)(LocateService<Level>());
-        Vec3   vec{pos.x, pos.y, pos.z};
-        ItemActor* ac = sp->spawnItem(*LevelObj::getBlockSource(pos.dim), *this, nullptr, vec, 0);
-        return ac;
-    } catch (...) {
-        return nullptr;
-    }
-}
-=======
->>>>>>> 06944d7c
 
-LIAPI string ItemStackObj::getName() {
+string ItemStackObj::getName() {
     if (this->isNull())
         return "";
     return this->getName();
 }
 
-LIAPI string ItemStackObj::getCustomName() {
+string ItemStackObj::getCustomName() {
     if (this->isNull())
         return "";
     return ((ItemStack*)this)->getCustomName();
 }
 
-LIAPI std::string ItemStackObj::getTypeName() {
+std::string ItemStackObj::getTypeName() {
     if (this->isNull())
         return "";
     return ((ItemStack*)this)->getItem()->getSerializedName();
 }
 
-LIAPI int ItemStackObj::getAux() {
+int ItemStackObj::getAux() {
     if (this->isNull())
         return 0;
     return ((ItemStack*)this)->getAuxValue();
 }
 
-LIAPI int ItemStackObj::getCount() {
+int ItemStackObj::getCount() {
     if (this->isNull())
         return 0;
     return *((char*)this + 34); // LevelContainerModel::_getContainer
@@ -96,7 +82,7 @@
 */
 
 
-LIAPI bool ItemStackObj::setLore(vector<string> lores) {
+bool ItemStackObj::setLore(vector<string> lores) {
     if (this->isNull())
         return false;
     this->setCustomLore(lores);
