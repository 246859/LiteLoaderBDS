--- conflicted
+++ resolved
@@ -81,10 +81,6 @@
         {
             if (empty())
                 break;
-<<<<<<< HEAD
-
-=======
->>>>>>> 490e5657
             const ScheduleTaskData& t = top();
             if (t.leftTime >= 0)
                 break;
