#include "Global.h"
#include "MC/Item.hpp"
#include "MC/ItemStack.hpp"
#include "MC/Spawner.hpp"
#include "MC/level.hpp"
#include <MC/CompoundTag.hpp>
#include <string>
#include <vector>
using namespace std;

ItemStack* ItemStack::create() {
    try {
        ItemStack* a = (ItemStack*)new char[272];
        ItemStack* item = SymCall("??0ItemStack@@QEAA@XZ", ItemStack*, ItemStack*)(a);
        return item;
    } catch (...) {
        return nullptr;
    }
}

ItemStack* ItemStack::create(CompoundTag* tag) {
    ItemStack* item = create();
    if (!item)
        return nullptr;
    tag->setItemStack(item);
    return item;
}

ItemStack* ItemStack::create(std::string type, int count) {
    CompoundTag* nbt = CompoundTag::create();
    nbt->putByte("WasPickedUp", 0);
    nbt->putShort("Damage", 0);
    nbt->putString("Name", type);
    nbt->putByte("Count", count);
    return create(nbt);
}


ItemStack* ItemStack::clone_s() {
    ItemStack* a = (ItemStack*)new char[272];
    *a = clone();
    return a;
}

std::string ItemStack::getTypeName() const {
    if (this->isNull())
        return "";
<<<<<<< HEAD
    return getItem()->getSerializedName();
=======
    auto item = getItem();
    return item->getSerializedName();
>>>>>>> 088c817f
}

int ItemStack::getAux() const {
    if (this->isNull())
        return 0;
    return getAuxValue();
}

int ItemStack::getCount() const {
    if (this->isNull())
        return 0;
    return dAccess<unsigned char, 34>(this);
}

bool ItemStack::setItem(ItemStack* newItem) {
    CompoundTag* nbt = CompoundTag::fromItemStack(newItem);
    nbt->setItemStack(this);
    return true;
}

bool ItemStack::setLore(vector<string> lores) {
    if (this->isNull())
        return false;
    this->setCustomLore(lores);
    return true;
}

CompoundTag* ItemStack::getNbt() {
    return CompoundTag::fromItemStack(this);
}

bool ItemStack::setNbt(CompoundTag* nbt) {
    nbt->setItemStack(this);
    return true;
}<|MERGE_RESOLUTION|>--- conflicted
+++ resolved
@@ -45,12 +45,8 @@
 std::string ItemStack::getTypeName() const {
     if (this->isNull())
         return "";
-<<<<<<< HEAD
-    return getItem()->getSerializedName();
-=======
     auto item = getItem();
     return item->getSerializedName();
->>>>>>> 088c817f
 }
 
 int ItemStack::getAux() const {
