#include "Global.h"
#include <string>
#include <vector>
#include <MC/Block.hpp>
#include <MC/Actor.hpp>
#include <MC/ItemStack.hpp>
#include <MC/Spawner.hpp>
#include <MC/Level.hpp>
#include <MC/Dimension.hpp>
#include <MC/ItemActor.hpp>
#include <MC/BlockSource.hpp>
#include <MC/MinecraftCommands.hpp>
#include <MC/CommandContext.hpp>
#include <MC/ServerPlayer.hpp>
#include <MC/ActorDamageSource.hpp>
#include <command/CommandReg.h>

Actor* Level::fetchEntity(struct ActorUniqueID a0, bool a1) {
	class Actor* (Level:: * rv)(struct ActorUniqueID, bool) const;
	*((void**)&rv) = dlsym("?fetchEntity@Level@@UEBAPEAVActor@@UActorUniqueID@@_N@Z");
	return (Global<Level>->*rv)(std::forward<struct ActorUniqueID>(a0), std::forward<bool>(a1));
}

Dimension* Level::getDimension(class AutomaticID<class Dimension, int> a0) {
	class Dimension* (Level:: * rv)(class AutomaticID<class Dimension, int>) const;
	*((void**)&rv) = dlsym("?getDimension@Level@@UEBAPEAVDimension@@V?$AutomaticID@VDimension@@H@@@Z");
	return (Global<Level>->*rv)(std::forward<class AutomaticID<class Dimension, int>>(a0));
}

void Level::forEachPlayer(class std::function<bool(class Player&)> a0) {
	void (Level:: * rv)(class std::function<bool(class Player&)>);
	*((void**)&rv) = dlsym("?forEachPlayer@Level@@UEAAXV?$function@$$A6A_NAEAVPlayer@@@Z@std@@@Z");
	return (Global<Level>->*rv)(std::forward<class std::function<bool(class Player&)>>(a0));
}

void Level::forEachPlayer(class std::function<bool(class Player const&)> a0) {
	void (Level:: * rv)(class std::function<bool(class Player const&)>) const;
	*((void**)&rv) = dlsym("?forEachPlayer@Level@@UEBAXV?$function@$$A6A_NAEBVPlayer@@@Z@std@@@Z");
	return (Global<Level>->*rv)(std::forward<class std::function<bool(class Player const&)>>(a0));
}
bool Level::destroyBlock(class BlockSource& a0, class BlockPos const& a1, bool a2) {
    bool (Level::*rv)(class BlockSource&, class BlockPos const&, bool);
    *((void**)&rv) = dlsym("?destroyBlock@Level@@UEAA_NAEAVBlockSource@@AEBVBlockPos@@_N@Z");
    return (Global<Level>->*rv)(std::forward<class BlockSource&>(a0), std::forward<class BlockPos const&>(a1), std::forward<bool>(a2));
}
void Level::spawnParticleEffect(std::string const& a0, class Actor const& a1, class Vec3 const& a2) {
    void (Level::*rv)(std::string const&, class Actor const&, class Vec3 const&);
    *((void**)&rv) = dlsym("?spawnParticleEffect@Level@@UEAAXAEBV?$basic_string@DU?$char_traits@D@std@@V?$allocator@D@2@@std@@AEBVActor@@AEBVVec3@@@Z");
    return (Global<Level>->*rv)(std::forward<std::string const&>(a0), std::forward<class Actor const&>(a1), std::forward<class Vec3 const&>(a2));
}

void Level::spawnParticleEffect(std::string const& a0, class Vec3 const& a1, class Dimension* a2) {
    void (Level::*rv)(std::string const&, class Vec3 const&, class Dimension*);
    *((void**)&rv) = dlsym("?spawnParticleEffect@Level@@UEAAXAEBV?$basic_string@DU?$char_traits@D@std@@V?$allocator@D@2@@std@@AEBVVec3@@PEAVDimension@@@Z");
    return (Global<Level>->*rv)(std::forward<std::string const&>(a0), std::forward<class Vec3 const&>(a1), std::forward<class Dimension*>(a2));
}
BlockSource* Level::getBlockSource(int dimid) {
	auto dim = Global<Level>->getDimension(dimid);
    return &dim->getBlockSourceDEPRECATEDUSEPLAYERREGIONINSTEAD();
	//return dAccess<BlockSource*>(dim, 96);
}

BlockSource* Level::getBlockSource(Actor* ac) {
    return const_cast<BlockSource*>(&ac->getRegionConst());
}

bool Level::setBlock(Vec3& pos, int dim, Block* block) {
	BlockSource* bs = getBlockSource(dim);
	BlockPos bp{ pos.x, pos.y, pos.z };
	return bs->setBlock(bp, *block, 3, nullptr);       // updateFlag = 3 from IDA SetBlockCommand::execute()
}

bool Level::setBlock(Vec3& pos, int dim, const string& name, unsigned short tileData) {
	Block* newBlock = Block::create(name, tileData);
	if (!newBlock)
		return false;
	return setBlock(pos,dim, newBlock);
}

bool Level::setBlock(Vec3& pos, int dim, Tag* nbt) {
	Block* newBlock = Block::create(nbt);
	if (!newBlock)
		return false;
	return setBlock(pos, dim,newBlock);
}

Actor* Level::getDamageSourceEntity(ActorDamageSource* ads) {
	char v83;
    ActorUniqueID v6 = ads->getDamagingEntityUniqueID();
	return Global<Level>->fetchEntity(v6, 0);
}

<<<<<<< HEAD
bool Level::spawnParticle(Vec3& pos, int dim, const string& type) {
	string name = type;
    Dimension* dims = Global<Level>->getDimension(dim);
    Global<Level>->spawnParticleEffect(name, {pos.x, pos.y, pos.z}, dims);
	return true;
}

=======
>>>>>>> c7dff8ac
void* Level::ServerCommandOrigin::fake_vtbl[26];
static_assert(offsetof(Level::ServerCommandOrigin, Perm) == 64);

bool Level::runcmd(const string& cmd) {
	ServerCommandOrigin origin;
	return MinecraftCommands::_runcmd(&origin, cmd);
}

static std::unordered_map<void*, string*> origin_res;
std::pair<bool, string> Level::runcmdEx(const string& cmd) {
	ServerCommandOrigin origin;
	string val;
	origin_res[&origin] = &val;
	bool rv = MinecraftCommands::_runcmd(&origin, cmd);
	return { rv, std::move(val) };
}

static void* FAKE_PORGVTBL[26];
bool Level::runcmdAs(Player* pl, const string& cmd) {
	void** filler[5];
	ServerCommandOrigin origin;
	SymCall("??0PlayerCommandOrigin@@QEAA@AEAVPlayer@@@Z", void, void*, ServerPlayer*)(
		filler, (ServerPlayer*)pl);
	if (FAKE_PORGVTBL[1] == NULL) {
		memcpy(FAKE_PORGVTBL, ((void**)filler[0]) - 1, sizeof(FAKE_PORGVTBL));
		FAKE_PORGVTBL[1] = (void*)dummy;
	}
	filler[0] = FAKE_PORGVTBL + 1;
	return MinecraftCommands::_runcmd(filler, cmd);
}

std::vector<Player*> Level::getAllPlayers(){
	std::vector<Player*> player_list;
	Global<Level>->forEachPlayer([&](Player& sp) -> bool {
		Player* player = &sp;
		player_list.push_back(player);
		return true;
	});
	return player_list;
}

<<<<<<< HEAD
=======
Player* Level::getPlayer(const string& info)
{
	string target{ info };
	std::transform(target.begin(), target.end(), target.begin(), std::tolower);	//lower case the string
	int delta = 2147483647;	//c++ int max
	Player* found = nullptr;

	Global<Level>->forEachPlayer([&](Player& sp) -> bool{
		Player* p = &sp;
		if (p->getXuid() == target)
		{
			found = p;
			return false;
		}

		string pName = p->getRealName();
		std::transform(pName.begin(), pName.end(), pName.begin(), ::tolower);

		//模糊匹配
		if (pName.find(target) == 0)
		{
			//0 ís the index where the "target" appear in "pName"
			int curDelta = pName.length() - target.length();
			if (curDelta == 0)
			{
				found = p;
				return false;
			}

			if (curDelta < delta) {
				found = p;
				delta = curDelta;
			}
		}
		return true;
	});
	return found;
}

bool Level::breakNaturally(BlockSource* a1, BlockPos& a2) {
    Block* block = const_cast<Block*>(&a1->getBlock(a2));
    auto out = Global<Level>->destroyBlock(*a1, a2, 1);
    return out;
}

bool Level::breakNaturally(BlockSource* a1, BlockPos& a2, ItemStack* tool) {
    Block* block = const_cast<Block*>(&a1->getBlock(a2));
    bool canDestroy =  tool->canDestroy(block);
	if (canDestroy) {
        auto out = Global<Level>->destroyBlock(*a1, a2, 1);
	}
    auto out = Global<Level>->destroyBlock(*a1, a2, 0);
    return out;
}
>>>>>>> c7dff8ac

ItemStack* Level::getItemStackFromId(short a2, int a3) {
    Item* itemcreate = (Item*)new char[552];
    Item* item = SymCall("??0Item@@QEAA@AEBV?$basic_string@DU?$char_traits@D@std@@V?$allocator@D@2@@std@@F@Z", Item*, Item*, string, short)(itemcreate, "", a2);
    ItemStack* a = (ItemStack*)new char[272];
    ItemStack* itemstackcreate = SymCall("??0ItemStack@@QEAA@XZ", ItemStack*, ItemStack*)(a);
    ItemStack* itemstack = SymCall("??0ItemStack@@QEAA@AEBVItem@@HH@Z", ItemStack*, ItemStack*, Item&,int,int)(itemstackcreate, *item,1,a3);
    return itemstack;
}<|MERGE_RESOLUTION|>--- conflicted
+++ resolved
@@ -90,7 +90,6 @@
 	return Global<Level>->fetchEntity(v6, 0);
 }
 
-<<<<<<< HEAD
 bool Level::spawnParticle(Vec3& pos, int dim, const string& type) {
 	string name = type;
     Dimension* dims = Global<Level>->getDimension(dim);
@@ -98,8 +97,6 @@
 	return true;
 }
 
-=======
->>>>>>> c7dff8ac
 void* Level::ServerCommandOrigin::fake_vtbl[26];
 static_assert(offsetof(Level::ServerCommandOrigin, Perm) == 64);
 
@@ -141,63 +138,6 @@
 	return player_list;
 }
 
-<<<<<<< HEAD
-=======
-Player* Level::getPlayer(const string& info)
-{
-	string target{ info };
-	std::transform(target.begin(), target.end(), target.begin(), std::tolower);	//lower case the string
-	int delta = 2147483647;	//c++ int max
-	Player* found = nullptr;
-
-	Global<Level>->forEachPlayer([&](Player& sp) -> bool{
-		Player* p = &sp;
-		if (p->getXuid() == target)
-		{
-			found = p;
-			return false;
-		}
-
-		string pName = p->getRealName();
-		std::transform(pName.begin(), pName.end(), pName.begin(), ::tolower);
-
-		//模糊匹配
-		if (pName.find(target) == 0)
-		{
-			//0 ís the index where the "target" appear in "pName"
-			int curDelta = pName.length() - target.length();
-			if (curDelta == 0)
-			{
-				found = p;
-				return false;
-			}
-
-			if (curDelta < delta) {
-				found = p;
-				delta = curDelta;
-			}
-		}
-		return true;
-	});
-	return found;
-}
-
-bool Level::breakNaturally(BlockSource* a1, BlockPos& a2) {
-    Block* block = const_cast<Block*>(&a1->getBlock(a2));
-    auto out = Global<Level>->destroyBlock(*a1, a2, 1);
-    return out;
-}
-
-bool Level::breakNaturally(BlockSource* a1, BlockPos& a2, ItemStack* tool) {
-    Block* block = const_cast<Block*>(&a1->getBlock(a2));
-    bool canDestroy =  tool->canDestroy(block);
-	if (canDestroy) {
-        auto out = Global<Level>->destroyBlock(*a1, a2, 1);
-	}
-    auto out = Global<Level>->destroyBlock(*a1, a2, 0);
-    return out;
-}
->>>>>>> c7dff8ac
 
 ItemStack* Level::getItemStackFromId(short a2, int a3) {
     Item* itemcreate = (Item*)new char[552];
