--- conflicted
+++ resolved
@@ -313,15 +313,7 @@
 
 ////////////////////////// Packet //////////////////////////
 
-bool Player::sendTextPacket(string text, TextType Type)
-{
-    auto pkt = MinecraftPackets::createPacket(9);
-    dAccess<char, 48>(pkt.get()) = (char)Type;
-    dAccess<bool, 144>(pkt.get()) = 1;
-    dAccess<string, 56>(pkt.get()) = u8"Server";
-    dAccess<string, 88>(pkt.get()) = text;
-    sendNetworkPacket(*pkt);
-    /*
+bool Player::sendTextPacket(string text, TextType Type) {
     BinaryStream wp;
     wp.reserve(8 + text.size());
     wp.writeUnsignedChar((char)Type);
@@ -345,14 +337,9 @@
     }
     wp.writeString("");
     wp.writeString("");
-<<<<<<< HEAD
     TextPacket pkt;
     pkt.write(wp);
     sendNetworkPacket(pkt);
-=======
-    NetworkPacket<0x09> pkt{wp.getAndReleaseData()};
-    sendNetworkPacket(pkt);*/
->>>>>>> 9c8dc1e4
     return true;
 }
 
@@ -509,20 +496,12 @@
 }
 
 bool Player::sendTransferPacket(const string& address, short port) {
-<<<<<<< HEAD
     BinaryStream bs;
     bs.writeString(address);
     bs.writeUnsignedShort(port);
     TransferPacket pkt;
     pkt.write(bs);
     sendNetworkPacket(pkt);
-=======
-    BinaryStream wp;
-    auto packet = MinecraftPackets::createPacket(0x55); //跨服传送数据包
-    dAccess<string>(packet.get(), 48) = address;
-    dAccess<short>(packet.get(), 80) = port;
-    sendNetworkPacket(*packet);
->>>>>>> 9c8dc1e4
     return true;
 }
 
