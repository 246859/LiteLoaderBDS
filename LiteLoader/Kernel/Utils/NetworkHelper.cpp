--- conflicted
+++ resolved
@@ -3,8 +3,6 @@
 #include <httplib/httplib.h>
 #include <thread>
 using namespace std;
-Logger networkHelperLogger("NetworkHelper");
-
 extern Logger logger;
 
 void SplitHttpUrl(const std::string& url, string& host, string& path) {
@@ -48,7 +46,6 @@
         }
         catch (const seh_exception& e)
         {
-<<<<<<< HEAD
             logger.error("SEH Uncaught Exception Detected!\n{}", e.what());
             logger.error("In HttpGet callback");
         }
@@ -56,15 +53,6 @@
         {
             logger.error("HttpGet Callback Failed!");
             logger.error("Uncaught Exception Detected!");
-=======
-            networkHelperLogger.error("SEH Uncaught Exception Detected!\n{}", e.what());
-            networkHelperLogger.error("In HttpGet callback");
-        }
-        catch (...)
-        {
-            networkHelperLogger.error("HttpGet Callback Failed!");
-            networkHelperLogger.error("Uncaught Exception Detected!");
->>>>>>> fd8778aa
         }
     }).detach();
 
@@ -98,7 +86,6 @@
         }
         catch (const seh_exception& e)
         {
-<<<<<<< HEAD
             logger.error("SEH Uncaught Exception Detected!\n{}", e.what());
             logger.error("In HttpPost callback");
         }
@@ -106,15 +93,6 @@
         {
             logger.error("HttpPost Callback Failed!");
             logger.error("Uncaught Exception Detected!");
-=======
-            networkHelperLogger.error("SEH Uncaught Exception Detected!\n{}", e.what());
-            networkHelperLogger.error("In HttpPost callback");
-        }
-        catch (...)
-        {
-            networkHelperLogger.error("HttpPost Callback Failed!");
-            networkHelperLogger.error("Uncaught Exception Detected!");
->>>>>>> fd8778aa
         }
     }).detach();
     return true;
