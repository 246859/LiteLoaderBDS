#include <MC/Actor.hpp>
#include <Global.h>
#include <MC/Actor.hpp>
#include <MC/HashedString.hpp>
#include <MC/Mob.hpp>
#include <MC/ActorDamageSource.hpp>
#include <MC/UserEntityIdentifierComponent.hpp>
#include <MC/TeleportCommand.hpp>
#include <MC/TeleportTarget.hpp>
<<<<<<< HEAD
#include <MC/Level.hpp>
#include <MC/BlockSource.hpp>
#include <MC/Biome.hpp>
=======
#include <MC/TeleportCommand.hpp>
#include <MC/TeleportTarget.hpp>
#include <MC/HitResult.hpp>
#include <MC/BlockSource.hpp>
#include <MC/Block.hpp>
#include <MC/Level.hpp>
#include <MC/Material.hpp>
#include <MC/BlockInstance.hpp>
#include <MC/TeleportCommand.hpp>
#include <MC/TeleportTarget.hpp>
>>>>>>> e3c264b2
class UserEntityIdentifierComponent;

UserEntityIdentifierComponent* Actor::getUserEntityIdentifierComponent() {
    return SymCall("??$tryGetComponent@VUserEntityIdentifierComponent@@@Actor@@QEAAPEAVUserEntityIdentifierComponent@@XZ", UserEntityIdentifierComponent*, Actor*)(this);
}

bool Actor::isSimulatedPlayer() {
    if (!this)
        return false;
    auto vtbl = dlsym("??_7SimulatedPlayer@@6B@");
    return *(void**)this == vtbl;
}

<<<<<<< HEAD
bool Actor::isPlayer() {
    if (!this)
=======
LIAPI bool Actor::isPlayer() {
    if (this!=nullptr)
>>>>>>> e3c264b2
        return false;
    auto vtbl = dlsym("??_7ServerPlayer@@6B@");
    return *(void**)this == vtbl || isSimulatedPlayer();
}

<<<<<<< HEAD
std::string Actor::getEntityTypeName() {
=======
LIAPI std::string Actor::getTypeName() {
>>>>>>> e3c264b2
    /*string res = SymCall("?EntityTypeToString@@YA?AV?$basic_string@DU?$char_traits@D@std@@V?$allocator@D@2@@std@@W4ActorType@@W4ActorTypeNamespaceRules@@@Z",
        string, int, int) (Raw_GetEntityTypeId(actor), 1);*/
    if (isPlayer())
        return "minecraft:player";
    else {
        HashedString* hash = dAccess<HashedString*>(this, 888); //IDA Actor::Actor
        return hash->getString();
    }
}

bool Actor::hurtEntity(int damage) {
    char a[16];
    ActorDamageSource& ad = SymCall("??0ActorDamageSource@@QEAA@W4ActorDamageCause@@@Z",
                                    ActorDamageSource&, ActorDamageSource*, ActorDamageCause)((ActorDamageSource*)a, ActorDamageCause::Void); //ActorDamageCause::Void
    return ((Mob*)this)->_hurt(ad, damage, true, false);
}

Vec2* Actor::getDirction() {
    return (Vec2*)(this + 312); // IDA: Actor::getRotation()
}

<<<<<<< HEAD
void Actor::teleport(Vec3 vec3,int a1) {
=======
LIAPI void Actor::teleport(Vec3 vec3,int a1) {
>>>>>>> e3c264b2
    TeleportCommand::applyTarget(*this, TeleportCommand::computeTarget(*this, Vec3{vec3.x, vec3.y, vec3.z}, 0, a1, 0, 0, 15));
}
#include <MC/Player.hpp>
LIAPI Vec3 Actor::getCameraPos() {
    Vec3 pos = *(Vec3*)&getStateVectorComponent();
    if (isSneaking()) {
        pos.y += -0.125;
    } else {
        pos.y += ((Player*)this)->getCameraOffset();
    }
    return pos;
}

LIAPI BlockInstance Actor::getBlockFromViewVector(FaceID& face, bool includeLiquid, bool solidOnly, float maxDistance, bool ignoreBorderBlocks, bool fullOnly) {
    auto& bs = getRegion();
    auto& pos = getCameraPos();
    auto viewVec = getViewVector(1.0f);
    auto viewPos = pos + (viewVec * maxDistance);
    auto player = isPlayer() ? (Player*)this : nullptr;
    int maxDisManhattan = (int)((maxDistance + 1) * 2);
    HitResult result = bs.clip(pos, viewPos, includeLiquid, solidOnly, maxDisManhattan, ignoreBorderBlocks, fullOnly, nullptr);
    if (result.isHit() || (includeLiquid && result.isHitLiquid())) {
        BlockPos bpos;
        if (includeLiquid && result.isHitLiquid()) {
            bpos = result.getLiquidPos();
            face = result.getLiquidFacing();
        } else {
            bpos = result.getBlockPos();
            face = result.getFacing();
        }
        auto block = const_cast<Block*>(&bs.getBlock(bpos));
        return BlockInstance(block, bpos, bs.getDimensionId());
    }
    return BlockInstance::Null;
}
LIAPI BlockInstance Actor::getBlockFromViewVector(bool includeLiquid, bool solidOnly, float maxDistance, bool ignoreBorderBlocks, bool fullOnly) {
    FaceID face = FaceID::Unknown;
    return getBlockFromViewVector(face, includeLiquid, solidOnly, maxDistance, ignoreBorderBlocks, fullOnly);
}
#include <MC/HitDetection.hpp>
LIAPI Actor* Actor::getActorFromViewVector(float maxDistance) {
    auto& bs = getRegion();
    auto pos = getCameraPos();
    auto viewVec = getViewVector(1.0f);
    auto aabb = *(AABB*)&_getAABBShapeComponentNonConst();
    auto player = isPlayer() ? (Player*)this : nullptr;
    Actor* result = nullptr;
    float distance = 0.0f;
    Vec3 resultPos;
    HitDetection::searchActors(viewVec, maxDistance, pos, aabb, this, (Player*)this, distance, result, resultPos, player);
    return result;
}<|MERGE_RESOLUTION|>--- conflicted
+++ resolved
@@ -7,11 +7,6 @@
 #include <MC/UserEntityIdentifierComponent.hpp>
 #include <MC/TeleportCommand.hpp>
 #include <MC/TeleportTarget.hpp>
-<<<<<<< HEAD
-#include <MC/Level.hpp>
-#include <MC/BlockSource.hpp>
-#include <MC/Biome.hpp>
-=======
 #include <MC/TeleportCommand.hpp>
 #include <MC/TeleportTarget.hpp>
 #include <MC/HitResult.hpp>
@@ -22,37 +17,27 @@
 #include <MC/BlockInstance.hpp>
 #include <MC/TeleportCommand.hpp>
 #include <MC/TeleportTarget.hpp>
->>>>>>> e3c264b2
 class UserEntityIdentifierComponent;
 
-UserEntityIdentifierComponent* Actor::getUserEntityIdentifierComponent() {
+LIAPI UserEntityIdentifierComponent* Actor::getUserEntityIdentifierComponent() {
     return SymCall("??$tryGetComponent@VUserEntityIdentifierComponent@@@Actor@@QEAAPEAVUserEntityIdentifierComponent@@XZ", UserEntityIdentifierComponent*, Actor*)(this);
 }
 
-bool Actor::isSimulatedPlayer() {
+LIAPI bool Actor::isSimulatedPlayer() {
     if (!this)
         return false;
     auto vtbl = dlsym("??_7SimulatedPlayer@@6B@");
     return *(void**)this == vtbl;
 }
 
-<<<<<<< HEAD
-bool Actor::isPlayer() {
-    if (!this)
-=======
 LIAPI bool Actor::isPlayer() {
     if (this!=nullptr)
->>>>>>> e3c264b2
         return false;
     auto vtbl = dlsym("??_7ServerPlayer@@6B@");
     return *(void**)this == vtbl || isSimulatedPlayer();
 }
 
-<<<<<<< HEAD
-std::string Actor::getEntityTypeName() {
-=======
 LIAPI std::string Actor::getTypeName() {
->>>>>>> e3c264b2
     /*string res = SymCall("?EntityTypeToString@@YA?AV?$basic_string@DU?$char_traits@D@std@@V?$allocator@D@2@@std@@W4ActorType@@W4ActorTypeNamespaceRules@@@Z",
         string, int, int) (Raw_GetEntityTypeId(actor), 1);*/
     if (isPlayer())
@@ -63,22 +48,18 @@
     }
 }
 
-bool Actor::hurtEntity(int damage) {
+LIAPI bool Actor::hurtEntity(int damage) {
     char a[16];
     ActorDamageSource& ad = SymCall("??0ActorDamageSource@@QEAA@W4ActorDamageCause@@@Z",
                                     ActorDamageSource&, ActorDamageSource*, ActorDamageCause)((ActorDamageSource*)a, ActorDamageCause::Void); //ActorDamageCause::Void
     return ((Mob*)this)->_hurt(ad, damage, true, false);
 }
 
-Vec2* Actor::getDirction() {
+LIAPI Vec2* Actor::getDirction() {
     return (Vec2*)(this + 312); // IDA: Actor::getRotation()
 }
 
-<<<<<<< HEAD
-void Actor::teleport(Vec3 vec3,int a1) {
-=======
 LIAPI void Actor::teleport(Vec3 vec3,int a1) {
->>>>>>> e3c264b2
     TeleportCommand::applyTarget(*this, TeleportCommand::computeTarget(*this, Vec3{vec3.x, vec3.y, vec3.z}, 0, a1, 0, 0, 15));
 }
 #include <MC/Player.hpp>
