--- conflicted
+++ resolved
@@ -76,13 +76,9 @@
                 RegisterPlugin(lib, pluginFileName, pluginFileName, "1.0.0");
             }
         } else {
-<<<<<<< HEAD
-            Logger::Error("Error when loading plugin <{}>", path);
-            Logger::Error() << GetLastErrorMessage() << Logger::endl;
-=======
-            Logger::Error("Error when loading plugin <{}>", i);
-            Logger::Error("Code: {} Msg: {}", GetLastError(), GetLastErrorMessage());
->>>>>>> 24782941
+            Logger::Error("Fail to load plugin <{}>", i);
+            Logger::Error("Error Code: {}", GetLastError());
+            Logger::Error("Error Msg: {}", GetLastErrorMessage());
         }
     }
 
