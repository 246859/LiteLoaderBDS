--- conflicted
+++ resolved
@@ -110,13 +110,8 @@
             output.error("No Actor Specific", {});
             return;
         }
-<<<<<<< HEAD
         if ((int) DimensionId < 0 || (int) DimensionId > 2) {
             output.error("Invalid DimensionId: " + std::to_string((int) DimensionId), {});
-=======
-        if ((int)DimensionId < 0 || (int)DimensionId > 2) {
-            outp.error("Invalid DimensionId: " + std::to_string((int)DimensionId), {});
->>>>>>> 29aee522
             return;
         }
         auto pos = CommandPos_isSet ? CommandPos.getPosition(ori, {0, 0, 0}) : actor->getPos();
@@ -163,18 +158,12 @@
     void execute(CommandOrigin const &ori, CommandOutput &output) const override {
         bool isForce = false;
         if (isSet) {
-<<<<<<< HEAD
-            if (operation == "force") {
-                output.error("Invalid Operation!", {});
-                return;
-=======
             switch (operation) {
                 case Operation::Force:
                     isForce = true;
                     break;
                 default:
                     break;
->>>>>>> 29aee522
             }
         }
         CheckAutoUpdate(true, isForce);
@@ -182,18 +171,20 @@
 
     static void setup(CommandRegistry *registry) {
         registry->registerCommand(
-<<<<<<< HEAD
-                "llupdate", "Update LiteLoader", CommandPermissionLevel::Console, {(CommandFlagValue) 0},
-                {(CommandFlagValue) 0x80});
-        registry->registerOverload<LLUpdateCommand>("llupdate",
-                                                    makeOptional(&LLUpdateCommand::operation, "option",
-                                                                 &LLUpdateCommand::isSet));
-=======
-            "llupdate", "Update LiteLoader", CommandPermissionLevel::Console, {(CommandFlagValue)0}, {(CommandFlagValue)0x80});
+                "llupdate",
+                "Update LiteLoader",
+                CommandPermissionLevel::Console,
+                {(CommandFlagValue) 0},
+                {(CommandFlagValue) 0x80}
+        );
         registry->addEnum<Operation>("force", {{"force", Operation::Force}});
-        registry->registerOverload<LLUpdateCommand>("llupdate",
-            makeOptional<CommandParameterDataType::ENUM>(&LLUpdateCommand::operation, "optional", "force", &LLUpdateCommand::isSet));
->>>>>>> 29aee522
+        registry->registerOverload<LLUpdateCommand>(
+                "llupdate",
+                makeOptional<CommandParameterDataType::ENUM>(
+                        &LLUpdateCommand::operation, "optional", "force",
+                        &LLUpdateCommand::isSet
+                )
+        );
     }
 };
 
