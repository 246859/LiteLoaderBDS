#include "pch.h"
using std::vector;
Logger<stdio_commit> LOG(stdio_commit{"[LL] "});
<<<<<<< HEAD

namespace fs = std::filesystem;
=======
>>>>>>> df2a729c

static void printErrorMessage() {
    DWORD error_message_id = ::GetLastError();
    if (error_message_id == 0) {
        std::wcerr << "Error\n";
        return;
    }
    std::cerr << "[Error] error_message_id: " << error_message_id << std::endl;
    LPWSTR message_buffer = nullptr;
    FormatMessage(
        FORMAT_MESSAGE_ALLOCATE_BUFFER | FORMAT_MESSAGE_IGNORE_INSERTS | FORMAT_MESSAGE_FROM_SYSTEM,
        NULL, error_message_id, MAKELANGID(0x09, SUBLANG_DEFAULT), (LPWSTR)&message_buffer, 0, NULL);
    std::wcerr << "[Error] " << message_buffer;
    LocalFree(message_buffer);
}

static void fixPluginsLibDir() { // add plugins folder to path to fix dependent problem
    WCHAR*       buffer = new WCHAR[8192];
    auto         sz     = GetEnvironmentVariableW(TEXT("PATH"), buffer, 8192);
    std::wstring PATH{buffer, sz};
    sz = GetCurrentDirectoryW(8192, buffer);
    std::wstring CWD{buffer, sz};
    SetEnvironmentVariableW(TEXT("PATH"), (CWD + L"\\plugins;" + PATH).c_str());
    delete[] buffer;
}

static vector<std::wstring> getPreloadList() {
    //若在preload.conf中，则不加载
    vector<std::wstring> preload_list{};

    if (fs::exists(fs::path(TEXT(".\\plugins\\preload.conf")))) {
        std::wifstream dllList(TEXT(".\\plugins\\preload.conf"));
        if (dllList) {
            std::wstring dllName;
            while (getline(dllList, dllName)) {
                if (dllName.back() == TEXT('\n'))
                    dllName.pop_back();
                if (dllName.back() == TEXT('\r'))
                    dllName.pop_back();

                if (dllName.empty() || dllName.front() == TEXT('#'))
                    continue;
                preload_list.push_back(dllName);
            }
            dllList.close();
        }
    }
    return preload_list;
}

extern std::string                             loadingPluginName;
extern std::unordered_map<std::string, Plugin> plugins;
<<<<<<< HEAD

bool loadPlugin(fs::path dllPath) {
    vector<std::wstring> preload_list = getPreloadList();
    bool loaded = false;
    for (auto& p : preload_list)
        if (p.find(std::wstring(dllPath)) != std::wstring::npos) {
            loaded = true;
            break;
        }
    for (auto& [name, plugin] : plugins) {
        if (plugin.filePath == canonical(dllPath).wstring())
            loaded = true;
    }
    if (loaded)
        return false;
    auto lib = LoadLibrary(dllPath.c_str());
    if (lib) {
        auto pluginFileName = canonical(dllPath).filename().u8string();
        LOG("Plugin " + pluginFileName + " loaded");
        if (loadingPluginName.empty()) {
            LOG.p<LOGLVL::Error>(pluginFileName, " is not registered!");
            loadingPluginName = pluginFileName;
            registerPlugin(pluginFileName, "unknown plugin", "unknown");
        }
        completePluginInfo(loadingPluginName, canonical(dllPath).wstring(), lib);
        loadingPluginName.clear();
        return true;
    } else {
        LOG("Error when loading " + dllPath.filename().u8string() + "");
        printErrorMessage();
        return false;
    }
}
void loadPlugins() {
=======
static void                                    loadPlugins() {
>>>>>>> df2a729c
    fixPluginsLibDir();
    fs::create_directory("plugins");
    fs::directory_iterator ent("plugins");
    short                  pluginCount  = 0;

    LOG("Loading plugins");
    for (auto& i : ent) {
        if (i.is_regular_file() && i.path().extension().u8string() == ".dll") {
            if (loadPlugin(i.path()))
                pluginCount++;
<<<<<<< HEAD
=======
                auto pluginFileName = canonical(i.path()).filename().u8string();
                LOG("Plugin " + pluginFileName + " loaded");
                //onPostInit
                auto fn = GetProcAddress(lib, "onPostInit");
                if (!fn) {
                    // std::wcerr << "Warning!!! mod" << name << " doesnt have a onPostInit\n";
                } else {
                    try {
                        ((void (*)())fn)();
                    } catch (...) {
                        std::wcerr << "[Error] plugin " << pluginFileName.c_str() << " throws an exception when onPostInit\n";
                        //std::this_thread::sleep_for(std::chrono::seconds(10));
                        //exit(1);
                    }
                }
                if (loadingPluginName.empty()) {
                    LOG.p<LOGLVL::Error>(pluginFileName, "is not registered!");
                    loadingPluginName      = pluginFileName;
                    auto pos          = loadingPluginName.find(".dll");
                    if (pos != std::string::npos) {
                        loadingPluginName.replace(pos, 5, "");
                    }
                    registerPlugin(loadingPluginName, "unknown plugin", "unknown");
                }
                completePluginInfo(loadingPluginName, canonical(i.path()).wstring(), lib);
                loadingPluginName.clear();
            } else {
                LOG("Error when loading " + i.path().filename().u8string() + "");
                printErrorMessage();
            }
>>>>>>> df2a729c
        }
    }
    LOG(std::to_string(pluginCount) + " plugin(s) loaded");
}

vector<function<void(PostInitEV)>> Post_init_call_backs;
LIAPI void                         Event::addEventListener(function<void(PostInitEV)> callback) {
    Post_init_call_backs.push_back(callback);
}
std::wstring s2ws(string str) {
    std::wstring result;
    int          len    = MultiByteToWideChar(CP_ACP, 0, str.c_str(), str.size(), NULL, 0);
    TCHAR*       buffer = new TCHAR[(long)len + 1];
    MultiByteToWideChar(CP_ACP, 0, str.c_str(), str.size(), buffer, len);
    buffer[len] = '\0';
    result.append(buffer);
    delete[] buffer;
    return result;
}

void FixUpCWD() {
    string buf;
    buf.assign(8192, '\0');
    GetModuleFileNameA(nullptr, buf.data(), 8192);
    buf = buf.substr(0, buf.find_last_of('\\'));
    SetCurrentDirectoryA(buf.c_str());
}

void startWBThread();
void checkUpdate();
void registerCommands();

static void entry(bool fix_cwd) {
    //Prohibit pop-up windows to facilitate automatic restart
    SetErrorMode(SEM_FAILCRITICALERRORS | SEM_NOGPFAULTERRORBOX | SEM_NOALIGNMENTFAULTEXCEPT);
    if (fix_cwd) {
        FixUpCWD();
    }
    loadPlugins();
    XIDREG::initAll();                            // Initialize the xuid database
    registerCommands();                           // Register built-in commands
    Event::addEventListener([](ServerStartedEV) { // Server started event
        startWBThread();
        LOG("LiteLoader is distributed under the GPLv3 License");
        LCID           localeID = GetUserDefaultLCID();
        unsigned short lang     = localeID & 0xFF;
        if (lang == LANG_CHINESE) {
            LOG(u8"\u611f\u8c22\u65cb\u5f8b\u4e91 rhymc.com \u5bf9\u672c\u9879\u76ee\u7684\u652f\u6301");
        }
        checkUpdate();
    });

    PostInitEV post_init_ev; // Register PostInit event
    for (size_t count = 0; count < Post_init_call_backs.size(); count++) {
        Post_init_call_backs[count](post_init_ev);
    }
}

#include <windows.h>

#include <Urlmon.h>
#pragma comment(lib, "Urlmon")

std::string TCHAR2STRING(TCHAR* str) {
    std::string strstr;
    try {
        int iLen = WideCharToMultiByte(CP_ACP, 0, str, -1, NULL, 0, NULL, NULL);

        char* chRtn = new char[iLen * sizeof(char)];

        WideCharToMultiByte(CP_ACP, 0, str, -1, chRtn, iLen, NULL, NULL);

        strstr = chRtn;
    } catch (std::exception e) {
    }

    return strstr;
}

THook(int, "main", int a, void* b) {
    std::ios::sync_with_stdio(false);
    HWND         hwnd = GetConsoleWindow();
    std::wstring s    = L"LiteLoaderBDS " + s2ws(LITELOADER_VERSION);
    SetWindowText(hwnd, s.c_str());
    entry(a > 1);
    return original(a, b);
}<|MERGE_RESOLUTION|>--- conflicted
+++ resolved
@@ -1,11 +1,8 @@
 #include "pch.h"
 using std::vector;
 Logger<stdio_commit> LOG(stdio_commit{"[LL] "});
-<<<<<<< HEAD
 
 namespace fs = std::filesystem;
-=======
->>>>>>> df2a729c
 
 static void printErrorMessage() {
     DWORD error_message_id = ::GetLastError();
@@ -58,7 +55,6 @@
 
 extern std::string                             loadingPluginName;
 extern std::unordered_map<std::string, Plugin> plugins;
-<<<<<<< HEAD
 
 bool loadPlugin(fs::path dllPath) {
     vector<std::wstring> preload_list = getPreloadList();
@@ -93,9 +89,6 @@
     }
 }
 void loadPlugins() {
-=======
-static void                                    loadPlugins() {
->>>>>>> df2a729c
     fixPluginsLibDir();
     fs::create_directory("plugins");
     fs::directory_iterator ent("plugins");
@@ -106,39 +99,6 @@
         if (i.is_regular_file() && i.path().extension().u8string() == ".dll") {
             if (loadPlugin(i.path()))
                 pluginCount++;
-<<<<<<< HEAD
-=======
-                auto pluginFileName = canonical(i.path()).filename().u8string();
-                LOG("Plugin " + pluginFileName + " loaded");
-                //onPostInit
-                auto fn = GetProcAddress(lib, "onPostInit");
-                if (!fn) {
-                    // std::wcerr << "Warning!!! mod" << name << " doesnt have a onPostInit\n";
-                } else {
-                    try {
-                        ((void (*)())fn)();
-                    } catch (...) {
-                        std::wcerr << "[Error] plugin " << pluginFileName.c_str() << " throws an exception when onPostInit\n";
-                        //std::this_thread::sleep_for(std::chrono::seconds(10));
-                        //exit(1);
-                    }
-                }
-                if (loadingPluginName.empty()) {
-                    LOG.p<LOGLVL::Error>(pluginFileName, "is not registered!");
-                    loadingPluginName      = pluginFileName;
-                    auto pos          = loadingPluginName.find(".dll");
-                    if (pos != std::string::npos) {
-                        loadingPluginName.replace(pos, 5, "");
-                    }
-                    registerPlugin(loadingPluginName, "unknown plugin", "unknown");
-                }
-                completePluginInfo(loadingPluginName, canonical(i.path()).wstring(), lib);
-                loadingPluginName.clear();
-            } else {
-                LOG("Error when loading " + i.path().filename().u8string() + "");
-                printErrorMessage();
-            }
->>>>>>> df2a729c
         }
     }
     LOG(std::to_string(pluginCount) + " plugin(s) loaded");
