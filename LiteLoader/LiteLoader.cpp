--- conflicted
+++ resolved
@@ -1,31 +1,25 @@
-#include "Loader.h"
-#include <Config.h>
-#include <Header/EventAPI.h>
+#include <Windows.h>
+#include <vector>
+#include <string>
+#include <iostream>
+#include <LoggerAPI.h>
+#include <Utils/WinHelper.h>
+#include <Utils/StringHelper.h>
+#include <seh_exception/seh_exception.hpp>
+#include <ServerAPI.h>
 #include <HookAPI.h>
 #include <LLAPI.h>
-#include <LoggerAPI.h>
-#include <ServerAPI.h>
-#include <Utils/StringHelper.h>
-#include <Utils/WinHelper.h>
 #include <Version.h>
-<<<<<<< HEAD
-#include <Windows.h>
-#include <iostream>
-#include <seh_exception/seh_exception.hpp>
-#include <string>
-#include <vector>
-=======
 #include <Config.h>
 #include "Loader.h"
 #include "AutoUpgrade.h"
 #include <Header/EventAPI.h>
->>>>>>> 1ed5616f
 
 using namespace std;
 
 
-void FixPluginsLibDir() { // add plugins folder to path
-    WCHAR* buffer = new WCHAR[8192];
+void FixPluginsLibDir() {  // add plugins folder to path
+    WCHAR *buffer = new WCHAR[8192];
     auto sz = GetEnvironmentVariableW(TEXT("PATH"), buffer, 8192);
     std::wstring PATH{buffer, sz};
     sz = GetCurrentDirectoryW(8192, buffer);
@@ -75,7 +69,7 @@
     //Load Config
     LoadLLConfig();
     InitPlayerDatabase();
-
+    
     //Rename Window
     HWND hwnd = GetConsoleWindow();
     std::wstring s = L"Bedrock Delicated Server " + str2wstr(LL::getBdsVersion().substr(1));
@@ -97,17 +91,19 @@
     //Register simple server logger
     RegisterSimpleServerLogger();
 
-    Event::ServerStartedEvent::subscribe([](Event::ServerStartedEvent) {
+    Event::ServerStartedEvent::subscribe([](Event::ServerStartedEvent)
+    { 
         // Server started event
         Logger::Info("LiteLoader is distributed under the GPLv3 License");
         Logger::Info("\u611f\u8c22\u65cb\u5f8b\u4e91 rhymc.com \u5bf9\u672c\u9879\u76ee\u7684\u652f\u6301");
         InitAutoUpdateCheck();
         return true;
     });
+
 }
 // Call LLMain
 
 THook(int, "main", int a, void* b) {
     LLMain();
     return original(a, b);
-}+}
