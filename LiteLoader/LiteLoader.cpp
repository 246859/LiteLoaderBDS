#include <Windows.h>
#include <vector>
#include <string>
#include <iostream>
#include <LoggerAPI.h>
#include <Utils/WinHelper.h>
#include <Utils/StringHelper.h>
#include <seh_exception/seh_exception.hpp>
#include <ServerAPI.h>
#include <HookAPI.h>
#include <LLAPI.h>
#include <Version.h>
#include <Config.h>
#include "Loader.h"
#include <Header/EventAPI.h>
using namespace std;


void FixPluginsLibDir() {  // add plugins folder to path
    WCHAR *buffer = new WCHAR[8192];
    auto sz = GetEnvironmentVariableW(TEXT("PATH"), buffer, 8192);
    std::wstring PATH{buffer, sz};
    sz = GetCurrentDirectoryW(8192, buffer);
    std::wstring CWD{buffer, sz};
    SetEnvironmentVariableW(TEXT("PATH"), (CWD + L"\\plugins;" + PATH).c_str());
    delete[] buffer;
}

void FixUpCWD() {
    string buf;
    buf.assign(8192, '\0');
    GetModuleFileNameA(nullptr, buf.data(), 8192);
    buf = buf.substr(0, buf.find_last_of('\\'));
    SetCurrentDirectoryA(buf.c_str());
}

void RegisterCommands();
bool InitPlayerDatabase();
void RegisterServerLogger();

void CheckDevMode() {
    if (LL::globalConfig.debugMode) {
        Logger::Log("=================LiteLoader================");
        Logger::Log(" ____             __  __           _      ");
        Logger::Log("|  _ \\  _____   _|  \\/  | ___   __| | ___ ");
        Logger::Log("| | | |/ _ \\ \\ / / |\\/| |/ _ \\ / _` |/ _ \\");
        Logger::Log("| |_| |  __/\\ V /| |  | | (_) | (_| |  __/");
        Logger::Log("|____/ \\___| \\_/ |_|  |_|\\___/ \\__,_|\\___|");
        Logger::Warn("You Are In DevelopMode!");
    }
}

void LLMain() {
    //Set global SEH-Exception handler
    _set_se_translator(seh_exception::TranslateSEHtoCE);

    //Prohibit pop-up windows to facilitate automatic restart
    SetErrorMode(SEM_FAILCRITICALERRORS | SEM_NOGPFAULTERRORBOX | SEM_NOALIGNMENTFAULTEXCEPT);

    //Disable Output-Sync
    std::ios::sync_with_stdio(false);

    //Fix problems
    FixUpCWD();

    FixPluginsLibDir();

    //Load Config
    LoadLLConfig();
    InitPlayerDatabase();
    
    //Rename Window
    HWND hwnd = GetConsoleWindow();
    std::wstring s = L"Bedrock Delicated Server " + str2wstr(LL::getBdsVersion().substr(1));
    SetWindowText(hwnd, s.c_str());

    //Init LL Logger
    Logger::setTitle("LiteLoader");
<<<<<<< HEAD
   // Logger::setFile("logs/LiteLoader.log");
=======
    Logger::setFile("logs/LiteLoader-latest.log", false);
>>>>>>> 3415c9a2

    //isDebug
    CheckDevMode();

    //Load plugins
    LoadMain();
<<<<<<< HEAD
    //XIDREG::initAll();  // Initialize the xuid database
    registerCommands(); // Register built-in commands

    RegisterServerLogger();
    Event::addEventListener([](ServerStartedEvent) { // Server started event
        Logger::Info("LiteLoader is distributed under the GPLv3 License");
        Logger::Info("\u611f\u8c22\u65cb\u5f8b\u4e91 rhymc.com \u5bf9\u672c\u9879\u76ee\u7684\u652f\u6301");
       //checkUpdate();
    });
=======

    RegisterCommands(); // Register built-in commands
    RegisterServerLogger();
   // Event::addEventListener([](ServerStartedEV) {  // Server started event
   //     startWBThread();
    //    LOG("LiteLoader is distributed under the GPLv3 License");
    //});
>>>>>>> 3415c9a2

   // PostInitEV post_init_ev;  // Register PostInit event
   // for (size_t count = 0; count < Post_init_call_backs.size(); count++) {
   //     Post_init_call_backs[count](post_init_ev);
   // }
}
// Call LLMain

THook(int, "main", int a, void* b) {
    LLMain();
    return original(a, b);
}
<|MERGE_RESOLUTION|>--- conflicted
+++ resolved
@@ -76,18 +76,15 @@
 
     //Init LL Logger
     Logger::setTitle("LiteLoader");
-<<<<<<< HEAD
-   // Logger::setFile("logs/LiteLoader.log");
-=======
     Logger::setFile("logs/LiteLoader-latest.log", false);
->>>>>>> 3415c9a2
+
 
     //isDebug
     CheckDevMode();
 
     //Load plugins
     LoadMain();
-<<<<<<< HEAD
+
     //XIDREG::initAll();  // Initialize the xuid database
     registerCommands(); // Register built-in commands
 
@@ -97,15 +94,7 @@
         Logger::Info("\u611f\u8c22\u65cb\u5f8b\u4e91 rhymc.com \u5bf9\u672c\u9879\u76ee\u7684\u652f\u6301");
        //checkUpdate();
     });
-=======
 
-    RegisterCommands(); // Register built-in commands
-    RegisterServerLogger();
-   // Event::addEventListener([](ServerStartedEV) {  // Server started event
-   //     startWBThread();
-    //    LOG("LiteLoader is distributed under the GPLv3 License");
-    //});
->>>>>>> 3415c9a2
 
    // PostInitEV post_init_ev;  // Register PostInit event
    // for (size_t count = 0; count < Post_init_call_backs.size(); count++) {
