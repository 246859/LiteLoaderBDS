#include <HookAPI.h>
#include <MCApi/ServerPlayer.hpp>
#include <MCApi/ServerNetworkHandler.hpp>
#include <MCApi/NetworkIdentifier.hpp>
<<<<<<< HEAD
#include <MCApi/InventoryTransactionPacket.hpp>
#include <unordered_map>
#include <LoggerAPI.h>
#include <PlayerAPI.h>
//bool isFixDisconnectBug();
//bool isFixListenPort();
class InventoryTransaction;
    //Fix disconnect packet crash bug
THook(void, "?handle@ServerNetworkHandler@@UEAAXAEBVNetworkIdentifier@@AEBVDisconnectPacket@@@Z", ServerNetworkHandler* thi, NetworkIdentifier* ni, void* packet) {
    //if (isFixDisconnectBug()) {
=======
#include <Config.h>


//Fix disconnect packet crash bug
THook(void, "?handle@ServerNetworkHandler@@UEAAXAEBVNetworkIdentifier@@AEBVDisconnectPacket@@@Z",
    ServerNetworkHandler* thi, NetworkIdentifier* ni, void* packet)
{
    if (EnableFixDisconnectBug) {
>>>>>>> 0aba9d99
        ServerPlayer* sp = thi->getServerPlayer(*ni);
        if (!sp)
            return;
    }
    return original(thi, ni, packet);
}


//Fix the listening port twice
//From https://github.com/Redbeanw44602/FixIPLogger

bool a_call = true;
THook(__int64, "?LogIPSupport@RakPeerHelper@@AEAAXXZ",
      void* _this) {
    if (EnableFixListenPort) {
        if (a_call) {
            a_call = false;
            return original(_this);
        }
        return 0;
    } else {
        return original(_this);
<<<<<<< HEAD
    //}
}

THook(
    void*, "?handle@ServerNetworkHandler@@UEAAXAEBVNetworkIdentifier@@AEBVInventoryTransactionPacket@@@Z",
    ServerNetworkHandler& snh, NetworkIdentifier const& netid, InventoryTransactionPacket* pk) {
    InventoryTransaction* data = (InventoryTransaction*)(*((__int64*)pk+10)+16);
    auto                  a    = dAccess<std::unordered_map<int, void*>, 0>(data);
    bool                  abnormal = 0;
    for (auto i :a)
        if (i.first == 99999) {
            abnormal = 1;
        }
    if (abnormal) {
        ServerPlayer* sp = snh.getServerPlayer(netid);
        PlayerObj     wp = PlayerObj{*sp};
        Logger::Warn() << "Player("<< wp.getRealName()<<") item data error!" << Logger::endl;
        return nullptr;
    }
    return original(snh, netid, pk);
=======
    }
>>>>>>> 0aba9d99
}<|MERGE_RESOLUTION|>--- conflicted
+++ resolved
@@ -2,27 +2,24 @@
 #include <MCApi/ServerPlayer.hpp>
 #include <MCApi/ServerNetworkHandler.hpp>
 #include <MCApi/NetworkIdentifier.hpp>
-<<<<<<< HEAD
+#include <Config.h>
+
 #include <MCApi/InventoryTransactionPacket.hpp>
 #include <unordered_map>
 #include <LoggerAPI.h>
 #include <PlayerAPI.h>
+
+//Fix disconnect packet crash bug
+THook(void, "?handle@ServerNetworkHandler@@UEAAXAEBVNetworkIdentifier@@AEBVDisconnectPacket@@@Z",
+    ServerNetworkHandler* thi, NetworkIdentifier* ni, void* packet)
+{
+    if (EnableFixDisconnectBug) {
 //bool isFixDisconnectBug();
 //bool isFixListenPort();
 class InventoryTransaction;
     //Fix disconnect packet crash bug
 THook(void, "?handle@ServerNetworkHandler@@UEAAXAEBVNetworkIdentifier@@AEBVDisconnectPacket@@@Z", ServerNetworkHandler* thi, NetworkIdentifier* ni, void* packet) {
     //if (isFixDisconnectBug()) {
-=======
-#include <Config.h>
-
-
-//Fix disconnect packet crash bug
-THook(void, "?handle@ServerNetworkHandler@@UEAAXAEBVNetworkIdentifier@@AEBVDisconnectPacket@@@Z",
-    ServerNetworkHandler* thi, NetworkIdentifier* ni, void* packet)
-{
-    if (EnableFixDisconnectBug) {
->>>>>>> 0aba9d99
         ServerPlayer* sp = thi->getServerPlayer(*ni);
         if (!sp)
             return;
@@ -45,7 +42,8 @@
         return 0;
     } else {
         return original(_this);
-<<<<<<< HEAD
+    }
+}
     //}
 }
 
@@ -66,7 +64,4 @@
         return nullptr;
     }
     return original(snh, netid, pk);
-=======
-    }
->>>>>>> 0aba9d99
 }