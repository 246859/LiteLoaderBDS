--- conflicted
+++ resolved
@@ -55,42 +55,24 @@
 ```
 #### Script language sample plugin (Use Js as an example)
 ```javascript
-<<<<<<< HEAD
-//Register for shutdown command
+// Register for shutdown command
 mc.listen("onServerStarted", () => {
     const cmd = mc.newCommand("stopsvr", "close server", PermType.GameMasters);
     cmd.overload();
     cmd.setCallback((_cmd, ori, out, _res) => {
         const pl = ori.player;
-        //Check for Permissions
-        if (!pl.isOP()) return;
         out.success("stop command executed successfully");
         mc.broadcast(
             `Player${pl.realName}Execute the stop command. The server will be shut down after 5 seconds`
         );
 
-        //Execute stop command
+        // Execute stop command
         setTimeout(() => {
             mc.runcmd("stop");
         }, 5000);
     });
     cmd.setup();
 });
-=======
-// Register for shutdown command
-mc.regPlayerCmd("stop", "close server", (pl, args) => {
-    // Check for Permissions
-    if(!pl.isOP())
-        return true;
-    pl.tell("stop command executed successfully", 1);
-    mc.broadcast("Player" + pl.realName + "Execute the stop command. The server will be shut down after 5 seconds");
-    
-    // Execute stop command
-    setTimeout(() => {
-        mc.runcmd("stop");
-    }, 5000);
-}, 1);
->>>>>>> 44b5c759
 ```
 
 <br/>
